[project]
# https://packaging.python.org/en/latest/specifications/declaring-project-metadata/
name = "euclid_rag"
description = "Euclid RAG LLM Application"
license = {file = "LICENSE"}
readme= "README.md"
keywords = [
    "euclid",
]
# https://pypi.org/classifiers/
classifiers = [
    "Development Status :: 4 - Beta",
    "License :: OSI Approved :: GNU Lesser General Public License v3 (LGPL-3.0)",
    "Programming Language :: Python",
    "Programming Language :: Python :: 3",
    "Programming Language :: Python :: 3.12",
    "Intended Audience :: Developers",
    "Natural Language :: English",
    "Operating System :: POSIX",
    "Typing :: Typed",
]
requires-python = ">=3.12"
dependencies = [
<<<<<<< HEAD
    # Core utilities
    "requests==2.32.4",
    "python-dotenv==1.1.0",
    "pyyaml==6.0.2",
    "numpy>=1.26.2,<2.0.0",
    "types-requests",


    # Machine Learning / NLP
    "torch==2.6.0",
    "transformers==4.49.0",
    "scikit-learn==1.7.0",
    "sentence-transformers==3.3.1",

    # OCR and PDF/image tools
=======
    "requests==2.32.3",
    "pinecone==6.0.1",
    "python-dotenv==1.0.1",
    "tiktoken==0.9.0",
    "streamlit>=1.43.0",
    "weaviate-client==4.11.1",
    "atlassian-python-api==3.41.19",
>>>>>>> d6f10107
    "pytesseract==0.3.13",
    "pillow==11.1.0",
    "reportlab==4.3.1",
    "svglib==1.5.1",

    # Streamlit frontend
    "streamlit==1.43.0",

    # LangChain and integrations
    "langchain==0.3.25",
    "langchain-core==0.3.64",
    "langchain-community==0.3.24",
    "langchain-openai==0.3.7",
    "langchain-ollama==0.3.3",
    "langchain-weaviate==0.0.4",

    # Embeddings / vector DBs
    "tiktoken==0.9.0",
    "faiss-cpu==1.9.0.post1",
    "weaviate-client==4.11.1",
    "pinecone==6.0.1",

    # Scientific document tools
    "bibtexparser==1.4.3",

    # Atlassian integration
    "atlassian-python-api==3.41.19"
]

dynamic = ["version"]

[project.optional-dependencies]
dev = [
    "coverage[toml]",
    "pytest",
    "pytest-cov",
    "pytest-asyncio",
    "mypy",
]
docs = [
    "documenteer[guide]<2",
    "scriv",
    "sphinx"
    ]
[project.urls]
Source = "https://github.com/jeipollack/euclid_rag"

[build-system]
requires = [
    "setuptools>=61",
    "wheel",
    "setuptools_scm[toml]>=6.2"
]
build-backend = "setuptools.build_meta"

[tool.setuptools_scm]

[tool.setuptools.packages.find]
# https://setuptools.pypa.io/en/latest/userguide/pyproject_config.html
where = ["python"]
include = ["euclid"]

[tool.black]
line-length = 79
target-version = ["py312"]

[tool.coverage.run]
parallel = true
branch = true
source = ["euclid"]

[tool.coverage.paths]
source = ["python", ".tox/py*/**/site-packages"]

[tool.coverage.report]
show_missing = true
exclude_lines = [
    "pragma: no cover",
    "def __repr__",
    "if self.debug:",
    "if settings.DEBUG",
    "raise AssertionError",
    "raise NotImplementedError",
    "if 0:",
    "if __name__ == .__main__.:",
    "if TYPE_CHECKING:"
]
fail_under = 2

[tool.mypy]
disallow_untyped_defs = true
disallow_incomplete_defs = true
ignore_missing_imports = true
local_partial_types = true
no_implicit_reexport = true
show_error_codes = true
strict_equality = true
warn_redundant_casts = true
warn_unreachable = true
warn_unused_ignores = true

[[tool.mypy.overrides]]
module = "yaml"
ignore_missing_imports = true

# Uncomment and add the "pydantic.mypy" plugin if using Pydantic. Add the
# "sqlalchemy.ext.mypy.plugin" if using SQL Alchemy.
# plugins = []

[tool.pytest.ini_options]
asyncio_default_fixture_loop_scope = "function"
asyncio_mode = "strict"
# The python_files setting is not for test detection (pytest will pick up any
# test files named *_test.py without this setting) but to enable special
# assert processing in any non-test supporting files under tests.  We
# conventionally put test support functions under tests.support and may
# sometimes use assert in test fixtures in conftest.py, and pytest only
# enables magical assert processing (showing a full diff on assert failures
# with complex data structures rather than only the assert message) in files
# listed in python_files.
python_files = ["tests/*.py", "tests/*/*.py"]

# Use the generic Ruff configuration in ruff.toml and extend it with only
# project-specific settings. Add a [tool.ruff.lint.extend-per-file-ignores]
# section for project-specific ignore rules.
[tool.ruff]
extend = "ruff-shared.toml"

[tool.ruff.lint.isort]
known-first-party = ["euclid.rag", "tests"]
split-on-trailing-comma = false

[tool.scriv]
categories = [
    "Backwards-incompatible changes",
    "New features",
    "Bug fixes",
    "Other changes",
]
entry_title_template = "{{ version }} ({{ date.strftime('%Y-%m-%d') }})"
format = "md"
md_header_level = "2"
new_fragment_template = "file:changelog.d/_template.md.jinja"
skip_fragments = "_template.md.jinja"<|MERGE_RESOLUTION|>--- conflicted
+++ resolved
@@ -21,7 +21,6 @@
 ]
 requires-python = ">=3.12"
 dependencies = [
-<<<<<<< HEAD
     # Core utilities
     "requests==2.32.4",
     "python-dotenv==1.1.0",
@@ -37,15 +36,6 @@
     "sentence-transformers==3.3.1",
 
     # OCR and PDF/image tools
-=======
-    "requests==2.32.3",
-    "pinecone==6.0.1",
-    "python-dotenv==1.0.1",
-    "tiktoken==0.9.0",
-    "streamlit>=1.43.0",
-    "weaviate-client==4.11.1",
-    "atlassian-python-api==3.41.19",
->>>>>>> d6f10107
     "pytesseract==0.3.13",
     "pillow==11.1.0",
     "reportlab==4.3.1",
@@ -90,6 +80,7 @@
     "scriv",
     "sphinx"
     ]
+
 [project.urls]
 Source = "https://github.com/jeipollack/euclid_rag"
 
