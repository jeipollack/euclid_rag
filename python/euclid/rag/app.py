#
# This file was originally part of rubin_rag.
#
# Developed for the LSST Data Management System.
# This product includes software developed by the LSST Project (https://www.lsst.org).
#
# Originally licensed under the MIT License.
# Modifications for the Euclid RAG application were made by members of the
# Euclid Science Ground Segment.
#
# This program is now licensed under the GNU Lesser General Public License
# (LGPL) v3.0, as published by the Free Software Foundation.
#
# This program is distributed in the hope that it will be useful, but WITHOUT
# ANY WARRANTY; without even the implied warranty of MERCHANTABILITY or FITNESS
# FOR A PARTICULAR PURPOSE.
# See the GNU Lesser General Public License for more details.
#
# You should have received a copy of the GNU Lesser General Public License
# along with this program. If not, see <https://www.gnu.org/licenses/>.
#
# Copyright (C) 2025 Euclid Science Ground Segment
# Licensed under the GNU LGPL v3.0.
# See <https://www.gnu.org/licenses/>.


"""Set up the Streamlit interface for the chatbot, configuring the
retriever, QA chain, session state, UI elements, handling user of
interactions, and scheduled ingestion of data.
"""

import threading
import time
from pathlib import Path

import streamlit as st
from dotenv import load_dotenv
from langchain_community.chat_message_histories import (
    StreamlitChatMessageHistory,
)

from euclid.rag.chatbot import create_agent, handle_user_input
from euclid.rag.extra_scripts.parse_ec_bibtex import run_bibtex_ingestion
from euclid.rag.layout import (
    setup_header_and_footer,
    setup_landing_page,
    setup_sidebar,
)

# Load environment variables from .env file
load_dotenv()
STATIC_DIR = Path(__file__).resolve().parents[3] / "static"
<<<<<<< HEAD

# Automated data ingestion (for now: BibTeX only)
threading.Thread(target=run_bibtex_ingestion, daemon=True).start()
=======
>>>>>>> 5241548b

# Set page configuration and design
icon_path = str(STATIC_DIR / "rubin_telescope.png")
st.set_page_config(
    page_title="Euclid Bot",
    initial_sidebar_state="collapsed",
    page_icon=icon_path,
)

# Load the CSS file
file_path = STATIC_DIR / "style.css"

with Path.open(file_path) as css:
    st.markdown(f"<style>{css.read()}</style>", unsafe_allow_html=True)

# Set up the session state
if "message_sent" not in st.session_state:
    st.session_state.message_sent = False


vectorstore_path = Path("rag/FAISS_vectorstore/index.faiss")
while not vectorstore_path.exists():
    with st.spinner("Preparing Euclid knowledge base..."):
        while not vectorstore_path.exists():
            time.sleep(1)

# Configure the vectorstore retriever and QA chain
agent = create_agent()

# Enable dynamic filtering based on user input
setup_sidebar()

# Set up the landing page
setup_landing_page()

# Setup memory for contextual conversation
msgs = StreamlitChatMessageHistory()

# Set up the header and footer
setup_header_and_footer(msgs)

# Handle user input and chat history
handle_user_input(agent, msgs)<|MERGE_RESOLUTION|>--- conflicted
+++ resolved
@@ -26,7 +26,7 @@
 
 """Set up the Streamlit interface for the chatbot, configuring the
 retriever, QA chain, session state, UI elements, handling user of
-interactions, and scheduled ingestion of data.
+interactions.
 """
 
 import threading
@@ -50,12 +50,9 @@
 # Load environment variables from .env file
 load_dotenv()
 STATIC_DIR = Path(__file__).resolve().parents[3] / "static"
-<<<<<<< HEAD
 
 # Automated data ingestion (for now: BibTeX only)
 threading.Thread(target=run_bibtex_ingestion, daemon=True).start()
-=======
->>>>>>> 5241548b
 
 # Set page configuration and design
 icon_path = str(STATIC_DIR / "rubin_telescope.png")
